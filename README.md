--- conflicted
+++ resolved
@@ -1,9 +1,8 @@
-# Stripe for Elixir
+# Stripe for Elixir (works with API version 2015-10-16 (latest) )
 
-<<<<<<< HEAD
 An Elixir library for working [Stripe](https://stripe.com/).
 
- - Manage accounts [Stripe.Accounts](https://github.com/robconery/stripity-stripe/blob/master/lib/stripe/accounts.ex)
+ - Manage accounts (your own, standalone/managed via connect) [Stripe.Accounts](https://github.com/robconery/stripity-stripe/blob/master/lib/stripe/accounts.ex)
  - Manage customers [Stripe.Customers](https://github.com/robconery/stripity-stripe/blob/master/lib/stripe/customers.ex)
  - Manage Subscriptions[Stripe.Subscriptions](https://github.com/robconery/stripity-stripe/blob/master/lib/stripe/subscriptions.ex)
  - Manage plans[Stripe.Plans](https://github.com/robconery/stripity-stripe/blob/master/lib/stripe/plans.ex)
@@ -13,21 +12,9 @@
  - List and retrieve stripe events (paged, max 100 per page, up to 30 days kept on stripe for retrieve)[Stripe.Events](https://github.com/robconery/stripity-stripe/blob/master/lib/stripe/events.ex)
  - Manage/capture charges with or without an existing Customer[Stripe.Charges](https://github.com/robconery/stripity-stripe/blob/master/lib/stripe/charges.ex)
 
-- Facilitate using the Connect API (for standalone accounts)[Stripe Connect Standalone account](https://stripe.com/docs/connect/standalone-accounts) by allowing you to supply your own key. The oauth callback processor (not endpoint) is supplied by this library as well as a connect button url generator. See below for [Instructions](#connect). [Stripe Connect API reference](https://stripe.com/docs/connect/reference)
+- Facilitate using the Connect API (for standalone/managed accounts)[Stripe Connect](https://stripe.com/docs/connect) by allowing you to supply your own key. The oauth callback processor (not endpoint) is supplied by this library as well as a connect button url generator. See below for [Instructions](#connect). [Stripe Connect API reference](https://stripe.com/docs/connect/reference)
 
 - All functions are available with a parameter that allow a stripe api key to be passed in and be used for the underlying request. This api key would be the one obtained by the oauth connect authorize workflow.
-=======
-An Elixir library for working with [Stripe](https://stripe.com/). With this library you can:
-
- - manage Customers
- - Create, list, cancel, update and delete Subscriptions
- - Create, list, update and delete Plans
- - Create, list, and update Invoices
- - Create and retrieve tokens for credit card and bank account
- - List and retrieve stripe events (paged, max 100 per page, up to 30 days kept on stripe for retrieve)
- - manage Accounts [Stripe connected account](https://stripe.com/connect)
- - And yes, run charges with or without an existing Customer
->>>>>>> 8ba2670f
 
 Why another Stripe Library? Currently there are a number of them in the Elixir world that are, well just not "done" yet. I started to fork/help but soon it became clear to me that what I wanted was:
 
